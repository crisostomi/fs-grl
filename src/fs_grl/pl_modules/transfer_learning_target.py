import logging
from typing import Any, Dict, Mapping, Optional

<<<<<<< HEAD
=======
import hydra
>>>>>>> 6b239509
import torch
import torchmetrics
from pytorch_lightning.utilities.types import STEP_OUTPUT
from torch import nn
<<<<<<< HEAD
from torchmetrics import FBeta
=======
from torch.optim import Optimizer
from torch.optim.lr_scheduler import LambdaLR
from torchmetrics import FBetaScore
>>>>>>> 6b239509

from fs_grl.data.datamodule import MetaData
from fs_grl.data.episode import EpisodeBatch
from fs_grl.modules.mlp import MLP
from fs_grl.pl_modules.transfer_learning import TransferLearningBaseline

pylogger = logging.getLogger(__name__)


class TransferLearningTarget(TransferLearningBaseline):
    def __init__(
        self,
        embedder,
        initial_state_path,
        classifier_num_mlp_layers,
        metadata: Optional[MetaData] = None,
        *args,
        **kwargs,
    ):
        super().__init__()

        self.save_hyperparameters(logger=False, ignore=("metadata",))
        self.metadata = metadata

        self.embedder = embedder
        self.freeze_embedder()

        self.initial_state_path = initial_state_path
        self.classifier_num_mlp_layers = classifier_num_mlp_layers

        self.classes = metadata.classes_split["novel"]
        self.log_prefix = "meta-testing"

        reductions = ["micro", "weighted", "macro"]  # TODO: add None
        metrics = ["F1", "acc"]

        self.train_metrics = nn.ModuleDict(
            {
                f"{self.log_prefix}/train/{metric}/{reduction}": FBetaScore(
                    num_classes=len(self.classes), average=reduction
                )
                for reduction in reductions
                for metric in metrics
            }
        )

        self.test_metrics = nn.ModuleDict(
            {
                f"{self.log_prefix}/test/{metric}/{reduction}": FBetaScore(
                    num_classes=len(self.classes), average=reduction
                )
                for reduction in reductions
                for metric in metrics
            }
        )

        self.test_metrics[f"{self.log_prefix}/test/cm"] = torchmetrics.ConfusionMatrix(
            num_classes=len(self.classes), normalize=None
        )

        self.classifier = MLP(
            num_layers=self.classifier_num_mlp_layers,
            input_dim=self.embedder.embedding_dim,
            output_dim=len(self.classes),
            hidden_dim=self.embedder.embedding_dim // 2,
        )

        self.loss_func = nn.CrossEntropyLoss()

        self.initial_state_path = initial_state_path
        self.save_initial_state()

    def save_initial_state(self):
        torch.save(self.state_dict(), self.initial_state_path)

    def forward(self, samples) -> Dict:
        """
        'training_step', 'validation_step' and 'test_step' should call
        this method in order to compute the output predictions and the loss.
        Returns:
            output_dict: forward output containing the predictions (output logits ecc...) and the loss if any.
        """

        embeddings = self.embedder(samples)
        logits = self.classifier(embeddings)

        return {"logits": logits}

    def step(self, samples, split: str) -> Mapping[str, Any]:

        model_out = self(samples)

        loss = self.loss_func(model_out["logits"], samples.y)

        model_out["loss"] = loss
        self.log_dict({f"{self.log_prefix}/loss/{split}": loss}, on_epoch=True, on_step=True)

        return model_out

    def training_step(self, batch: EpisodeBatch, batch_idx: int) -> Mapping[str, Any]:

        step_out = self.step(batch.supports, "train")

        return step_out

    def on_train_batch_start(self, batch: Any, batch_idx: int, unused: Optional[int] = 0) -> None:
        self.reset_fine_tuning()
        self.freeze_embedder()

    def on_train_batch_end(self, outputs: STEP_OUTPUT, batch: Any, batch_idx: int, unused: Optional[int] = 0) -> None:
        logits = self(batch.queries)["logits"]

        class_probs = torch.softmax(logits, dim=-1)
        preds = torch.argmax(class_probs, dim=-1)

        for metric in self.test_metrics.values():
            metric(preds=preds, target=batch.queries.y)

        self.log_metrics(split="test", on_step=True, on_epoch=True)

    def reset_fine_tuning(self):
        self.load_state_dict(torch.load(self.initial_state_path))

<<<<<<< HEAD
=======
    def configure_optimizers(
        self,
    ) -> Union[Optimizer, Tuple[Sequence[Optimizer], Sequence[Any]]]:
        """Choose what optimizers and learning-rate schedulers to use in your optimization.
        Normally you'd need one. But in the case of GANs or similar you might have multiple.
        Return:
            Any of these 6 options.
            - Single optimizer.
            - List or Tuple - List of optimizers.
            - Two lists - The first list has multiple optimizers, the second a list of LR schedulers (or lr_dict).
            - Dictionary, with an 'optimizer' key, and (optionally) a 'lr_scheduler'
              key whose value is a single LR scheduler or lr_dict.
            - Tuple of dictionaries as described, with an optional 'frequency' key.
            - None - Fit will run without any optimizer.
        """
        opt = hydra.utils.instantiate(self.hparams.optimizer, params=self.parameters(), _convert_="partial")

        schedulers = []
        if "lr_scheduler" not in self.hparams:
            lr_scheduler_config = {
                "scheduler": LambdaLR(optimizer=opt, lr_lambda=lambda _: 1),
                "name": f"meta-testing/lr-{opt.__class__.__name__}",
            }
            schedulers.append(lr_scheduler_config)
        else:
            schedulers.append(hydra.utils.instantiate(self.hparams.lr_scheduler, optimizer=opt))

        return [opt], schedulers

>>>>>>> 6b239509
    def freeze_embedder(self):
        """ """
        self.embedder.eval()
        for param in self.embedder.parameters():
            param.requires_grad = False<|MERGE_RESOLUTION|>--- conflicted
+++ resolved
@@ -1,21 +1,11 @@
 import logging
 from typing import Any, Dict, Mapping, Optional
 
-<<<<<<< HEAD
-=======
-import hydra
->>>>>>> 6b239509
 import torch
 import torchmetrics
 from pytorch_lightning.utilities.types import STEP_OUTPUT
 from torch import nn
-<<<<<<< HEAD
-from torchmetrics import FBeta
-=======
-from torch.optim import Optimizer
-from torch.optim.lr_scheduler import LambdaLR
 from torchmetrics import FBetaScore
->>>>>>> 6b239509
 
 from fs_grl.data.datamodule import MetaData
 from fs_grl.data.episode import EpisodeBatch
@@ -139,38 +129,6 @@
     def reset_fine_tuning(self):
         self.load_state_dict(torch.load(self.initial_state_path))
 
-<<<<<<< HEAD
-=======
-    def configure_optimizers(
-        self,
-    ) -> Union[Optimizer, Tuple[Sequence[Optimizer], Sequence[Any]]]:
-        """Choose what optimizers and learning-rate schedulers to use in your optimization.
-        Normally you'd need one. But in the case of GANs or similar you might have multiple.
-        Return:
-            Any of these 6 options.
-            - Single optimizer.
-            - List or Tuple - List of optimizers.
-            - Two lists - The first list has multiple optimizers, the second a list of LR schedulers (or lr_dict).
-            - Dictionary, with an 'optimizer' key, and (optionally) a 'lr_scheduler'
-              key whose value is a single LR scheduler or lr_dict.
-            - Tuple of dictionaries as described, with an optional 'frequency' key.
-            - None - Fit will run without any optimizer.
-        """
-        opt = hydra.utils.instantiate(self.hparams.optimizer, params=self.parameters(), _convert_="partial")
-
-        schedulers = []
-        if "lr_scheduler" not in self.hparams:
-            lr_scheduler_config = {
-                "scheduler": LambdaLR(optimizer=opt, lr_lambda=lambda _: 1),
-                "name": f"meta-testing/lr-{opt.__class__.__name__}",
-            }
-            schedulers.append(lr_scheduler_config)
-        else:
-            schedulers.append(hydra.utils.instantiate(self.hparams.lr_scheduler, optimizer=opt))
-
-        return [opt], schedulers
-
->>>>>>> 6b239509
     def freeze_embedder(self):
         """ """
         self.embedder.eval()
