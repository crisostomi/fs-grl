--- conflicted
+++ resolved
@@ -1,14 +1,11 @@
-<<<<<<< HEAD
-from typing import List, Tuple
-=======
 from typing import Iterable, List, Tuple
->>>>>>> 6b239509
 
 AnnotatedSample = Tuple[str, int]
 
 
 def get_local_to_global_class_mapping(global_classes: List):
     """
+    :param global_keys:
     :return:
     """
     global_to_local = {}
@@ -18,12 +15,6 @@
     return local_to_global
 
 
-<<<<<<< HEAD
-def flatten(list_of_lists: List) -> List:
-    """ """
-    return [el for sublist in list_of_lists for el in sublist]
-=======
 def flatten(iterable: Iterable) -> List:
     """ """
-    return [el for sublist in iterable for el in sublist]
->>>>>>> 6b239509
+    return [el for sublist in iterable for el in sublist]