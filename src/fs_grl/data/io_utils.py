import os
import pickle
import re
from copy import deepcopy
from typing import Dict, List

import networkx as nx
import numpy as np
import scipy
import torch
from torch import Tensor
from torch.nn import functional as F
from torch_geometric.data import Data
from torch_geometric.utils import to_networkx

from fs_grl.data.smiles_utils import from_smiles


class Node:
    def __init__(self, tag, neighbors, attrs):
        self.tag = tag
        self.neighbors = neighbors
        self.attrs = attrs


def graph_list_to_data_list(graph_list, feature_params, add_aggregator_nodes=False, artificial_node_features=None):
    """
    Loads a TU graph dataset.

    :param dir_path: path to the directory containing the dataset
    :param dataset_name: name of the dataset
    :param feature_params: params regarding data features
    :return
    """

    if "pos_enc" in feature_params["features_to_consider"]:
        add_positional_encoding(graph_list)

    data_list = to_data_list(graph_list, feature_params, add_aggregator_nodes)

    set_node_features(
        data_list,
        feature_params=feature_params,
        add_aggregator_nodes=add_aggregator_nodes,
        artificial_node_features=artificial_node_features,
    )

    return data_list


def add_positional_encoding(graph_list: List[nx.Graph], num_features=5):

    for graph in graph_list:

        positional_encodings = get_positional_encoding_from_nx(graph, num_features=num_features)

        graph.graph["pos_enc"] = positional_encodings


def get_positional_encoding_from_nx(graph, num_features):
    laplacian = nx.laplacian_matrix(graph).asfptype()

    if graph.number_of_nodes() > 2:
        eigenvals, eigenvecs = scipy.sparse.linalg.eigsh(laplacian, k=2, which="SM")
        principal_eigenvec = eigenvecs.transpose()[1]
    else:
        laplacian = laplacian.todense()
        eigenvals, eigenvecs = np.linalg.eig(laplacian)
        principal_eigenvec = np.array(eigenvecs.transpose()[1]).squeeze(axis=0)

    positional_encodings = []
    for k in range(1, num_features + 1):
        kth_pos_enc = np.cos(principal_eigenvec * 2 * np.pi * k)
        positional_encodings.append(kth_pos_enc)

    positional_encodings = np.stack(positional_encodings, axis=1)

    return torch.tensor(positional_encodings, dtype=torch.float32)


def load_graph_list(dir_path, dataset_name):
    """
    Loads a graph dataset as a list of networkx graphs

    :param dir_path: path to the directory containing the dataset
    :param dataset_name: name of the dataset

    :return graph_list: list of networkx graphs
    """
    dataset_path = f"{os.path.join(dir_path, dataset_name)}.txt"

    graph_list = []
    with open(dataset_path, "r") as f:
        num_graphs = int(f.readline().strip())

        for graph_ind in range(num_graphs):

            graph: nx.Graph = parse_graph(f)
            graph.graph["dataset_index"] = graph_ind

            graph_list.append(graph)

    return graph_list


def to_data_list(graph_list, feature_params, add_aggregator_nodes=False) -> List[Data]:
    """
    Converts a list of Networkx graphs to a list of PyG Data objects

    :param graph_list: list of Networkx graphs
    :param class_to_label_dict: mapping original class to integer label

    :return
    """
    data_list = []

    for G in graph_list:
        edge_index = get_edge_index_from_nx(G, add_aggregator_nodes)
        label = torch.tensor(G.graph["class"], dtype=torch.long).unsqueeze(0)

        data_args = {
            "edge_index": edge_index,
            "num_nodes": G.number_of_nodes(),
            "y": label,
            "degrees": get_degree_tensor_from_nx(G),
            "tags": get_tag_tensor_from_nx(G),
        }

        if "pos_enc" in feature_params["features_to_consider"]:
            data_args["pos_enc"] = G.graph["pos_enc"].transpose(1, 0)

        if "num_cycles" in feature_params["features_to_consider"]:
            data_args["num_cycles"] = (get_num_cycles_from_nx(G, feature_params["max_considered_cycle_len"]),)

        data = Data(**data_args)

        data_list.append(data)

    return data_list


def parse_graph(file_descriptor):
    """
    Parses a single graph from file

    :param file_descriptor: file formatted accordingly to TU datasets

    :return networkx graph
    """

    graph_header = file_descriptor.readline().strip().split()
    num_nodes, cls = [int(w) for w in graph_header]

    G = nx.Graph()
    G.graph["class"] = str(cls)

    for node_ind in range(num_nodes):

        node: Node = parse_node(file_descriptor)

        G.add_node(node_ind, tag=node.tag, attrs=node.attrs)

        for neighbor in node.neighbors:
            G.add_edge(node_ind, neighbor)
            G.add_edge(neighbor, node_ind)

    assert len(G) == num_nodes

    return G


def parse_node(file_descriptor):
    """
    Parses a single node from file, corresponding to a row having format
        tag num_neighbors nghbr_1 nghbr_2 ... attr_1 attr_2 ...

    :param file_descriptor: file formatted accordingly to TU datasets
    :return Node with tag, neighbors list and possibly attributes
    """

    node_row = file_descriptor.readline().strip().split()

    node_header = node_row[0:2]
    tag, num_neighbors = int(node_header[0]), int(node_header[1])

    # attributes come after the header (tag and num_neighbors) and all the neighbors
    attr_starting_index = 2 + num_neighbors

    neighbors = [int(w) for w in node_row[2:attr_starting_index]]

    attrs = [float(w) for w in node_row[attr_starting_index:]]
    attrs = np.array(attrs) if attrs else None

    return Node(tag, neighbors, attrs)


def get_degree_tensor_from_nx(G: nx.Graph) -> Tensor:
    """
    Returns node degrees as a tensor
    :param G: networkx graph

    :return tensor ~ (num_nodes) with tensor[i] = degree of node i
    """
    degree_list = sorted(list(G.degree), key=lambda x: x[0])

    return torch.tensor([pair[1] for pair in degree_list])


def get_tag_tensor_from_nx(G: nx.Graph) -> Tensor:
    """
    Returns node tags as a tensor
    :param G: networkx graph

    :return tensor ~ (num_nodes) with tensor[i] = tag of node i
    """

    tag_dict = nx.get_node_attributes(G, "tag")
    tag_tuples = [(key, value) for key, value in tag_dict.items()]

    node_and_tags_sorted_by_node = sorted(tag_tuples, key=lambda t: t[0])
    tags_sorted_by_node = [tup[1] for tup in node_and_tags_sorted_by_node]

    return torch.tensor(tags_sorted_by_node)


def get_num_cycles_from_nx(G: nx.Graph, max_considered_cycle_len) -> Tensor:

    A = torch.Tensor(nx.adjacency_matrix(G).todense())
    A_k = torch.clone(A)

    num_cycles = []
    for k in range(2, max_considered_cycle_len + 1):
        A_k = A_k.t() @ A
        num_cycles_len_k = A_k.diagonal()

        num_cycles.append(num_cycles_len_k)

    return torch.stack(num_cycles, dim=0)


def set_node_features(
    data_list: List[Data], feature_params: Dict, add_aggregator_nodes: bool = False, artificial_node_features: str = ""
):
    """
    Adds to each data in data_list either the tags, the degrees or both as node features
    In place function

    :param data_list: list of preprocessed graphs as PyG Data objects
    :param feature_params:

    """

    # contains for each graph G its node features, where each feature is a vector of length N_G
    all_node_features = []

    if "tag" in feature_params["features_to_consider"]:
        all_tags = torch.cat([data.tags for data in data_list], 0)
        one_hot_tags = get_one_hot_attrs(all_tags, data_list)
        all_node_features = initialize_or_concatenate(all_node_features, one_hot_tags)

    if "degree_onehot" in feature_params["features_to_consider"]:
        all_degrees = torch.cat([data.degrees for data in data_list], 0)
        one_hot_degrees = get_one_hot_attrs(all_degrees, data_list)
        all_node_features = initialize_or_concatenate(all_node_features, one_hot_degrees)

    if "degree" in feature_params["features_to_consider"]:
        degrees = [data.degrees.unsqueeze(1).float() for data in data_list]
        all_node_features = initialize_or_concatenate(all_node_features, degrees)

    if "pos_enc" in feature_params["features_to_consider"]:
        for k in range(feature_params["num_pos_encs"]):
            pos_encs = [data.pos_enc[k].unsqueeze(1) for data in data_list]
            all_node_features = initialize_or_concatenate(all_node_features, pos_encs)

    if "num_cycles" in feature_params["features_to_consider"]:
        for k in range(1, feature_params["max_considered_cycle_len"]):
            num_cycles = [data.num_cycles[k].unsqueeze(1) for data in data_list]
            all_node_features = initialize_or_concatenate(all_node_features, num_cycles)

    for data, node_features in zip(data_list, all_node_features):
        assert data.num_nodes == node_features.shape[0]
        if add_aggregator_nodes:

            if artificial_node_features == "zeros":
                aggregator_node_features = torch.zeros_like(node_features[0]).unsqueeze(0)
            elif artificial_node_features == "ones":
                aggregator_node_features = torch.ones_like(node_features[0]).unsqueeze(0)
            elif artificial_node_features == "mean":
                aggregator_node_features = torch.mean(node_features, dim=0).unsqueeze(0)
            else:
                raise NotImplementedError(f"Node features {artificial_node_features} not implemented")

            data.num_nodes = data.num_nodes + 1
            node_features = torch.cat((node_features, aggregator_node_features), dim=0)

        data["x"] = node_features
        # TODO: check if this must be updated when adding aggregator edges
        data["num_sample_edges"] = data.edge_index.shape[1]
        data["degrees"] = None
        data["tags"] = None
        data["num_cycles"] = None
        data["pos_enc"] = None


def initialize_or_concatenate(all_node_features, feature_to_add):

    if len(all_node_features) == 0:
        return feature_to_add

    num_graphs = len(all_node_features)

    new_all_node_features = [torch.cat((all_node_features[i], feature_to_add[i]), dim=1) for i in range(num_graphs)]

    return new_all_node_features


def get_one_hot_attrs(attrs, data_list):
    """

    :param attrs:
    :param data_list:
    :return
    """
    # unique_attrs contains the unique values found in attrs,
    # corrs contains the indices of the unique array that reconstruct the input array
    unique_attrs, corrs = np.unique(attrs, return_inverse=True, axis=0)
    num_different_attrs = len(unique_attrs)

    # encode
    all_one_hot_attrs = []
    pointer = 0

    for data in data_list:
        hots = torch.LongTensor(corrs[pointer : pointer + data.num_nodes])
        data_one_hot_attrs = F.one_hot(hots, num_different_attrs).float()

        all_one_hot_attrs.append(data_one_hot_attrs)
        pointer += data.num_nodes

    return all_one_hot_attrs


def get_edge_index_from_nx(G: nx.Graph, add_aggregator_nodes=False) -> Tensor:
    """
    Extracts edge index from networkx graph
    :param G: networkx graph
    :return tensor ~ (2, num_edges) containing all the edges in the graph G
    """
    # shape (num_edges*2, 2)
    edges_tensor = torch.tensor(list([(edge[0], edge[1]) for edge in G.edges]), dtype=torch.long)
    edges_tensor_reverse = torch.tensor(list([(edge[1], edge[0]) for edge in G.edges]), dtype=torch.long)

    edge_index = torch.cat((edges_tensor, edges_tensor_reverse), dim=0)

    # aggregator node is in the last index
    aggregator_node_index = G.number_of_nodes()
    if add_aggregator_nodes:
        aggregator_edges = torch.tensor([(node, aggregator_node_index) for node in range(0, aggregator_node_index)])
        edge_index = torch.cat((edge_index, aggregator_edges), dim=0)

    return edge_index.t().contiguous()


def get_classes_to_label_dict(graph_list) -> Dict:
    """
    Obtains all the classes present in the data and maps them to progressive integers.

    :param graph_list: list of networkx graphs

    :return map that maps each string class to an integer
    """

    all_classes = {graph.graph["class"] for graph in graph_list}
    all_classes_sorted = sorted([int(cls) for cls in all_classes])
    class_to_label_dict = {str(cls): label for label, cls in enumerate(all_classes_sorted)}

    return class_to_label_dict


def load_pickle_data(data_dir, dataset_name, feature_params, add_aggregator_nodes=False, artificial_node_features=None):

    node_attrs = load_pickle(os.path.join(data_dir, dataset_name + "_node_attributes.pickle"))
    base_set = load_pickle(os.path.join(data_dir, dataset_name + "_base.pickle"))
    novel_set = load_pickle(os.path.join(data_dir, dataset_name + "_novel.pickle"))
    val_set = load_pickle(os.path.join(data_dir, dataset_name + "_val_set.pickle"))

    classes_split = {
        "base": sorted(list(base_set["label2graphs"].keys())),
        "val": sorted(list(val_set["label2graphs"].keys())),
        "novel": sorted(list(novel_set["label2graphs"].keys())),
    }

    data_list = graph_dict_to_data_list(
        base_set, node_attrs, feature_params, add_aggregator_nodes, artificial_node_features
    )
    data_list += graph_dict_to_data_list(
        val_set, node_attrs, feature_params, add_aggregator_nodes, artificial_node_features
    )
    data_list += graph_dict_to_data_list(
        novel_set, node_attrs, feature_params, add_aggregator_nodes, artificial_node_features
    )

    assert len(data_list) == len(base_set["graph2nodes"]) + len(val_set["graph2nodes"]) + len(novel_set["graph2nodes"])

    return data_list, classes_split


def data_list_to_graph_list(data_list: List[Data]) -> List[nx.Graph]:

    graph_list = []

    for data_ind, data in enumerate(data_list):

        graph = to_networkx(data, to_undirected=True)
<<<<<<< HEAD
        graph.graph["class"] = data.y.item() if len(data.y.shape) == 1 else data.y.tolist()
=======

        attrs = {
            node_idx: tuple(node_attrs.tolist()) if len(node_attrs.tolist()) > 1 else node_attrs.item()
            for node_idx, node_attrs in enumerate(data.x)
        }
        degrees = {node_idx: degree for node_idx, degree in graph.degree}
        ones = {node_idx: 1 for node_idx in graph.nodes}
        zeros = {node_idx: 1 for node_idx in graph.nodes}

        nx.set_node_attributes(graph, attrs, "attributes")
        nx.set_node_attributes(graph, degrees, "degree")
        nx.set_node_attributes(graph, ones, "ones")
        nx.set_node_attributes(graph, zeros, "zeros")

        graph.graph["class"] = data.y.item()
>>>>>>> 77fb7e1d
        graph.graph["dataset_index"] = data_ind
        graph_list.append(graph)

    return graph_list


def graph_dict_to_data_list(graph_set, node_attrs, feature_params, add_aggregator_nodes, artificial_node_features):
    data_list = []

    for cls, graph_indices in graph_set["label2graphs"].items():

        for graph_idx in graph_indices:
            nodes_global_to_local_map = {
                global_idx: local_idx for local_idx, global_idx in enumerate(graph_set["graph2nodes"][graph_idx])
            }
            edge_indices = torch.tensor(graph_set["graph2edges"][graph_idx], dtype=torch.long)
            edge_indices.apply_(lambda val: nodes_global_to_local_map.get(val))

            num_nodes = len(nodes_global_to_local_map)

            if add_aggregator_nodes:
                aggregator_node_index = num_nodes
                num_nodes += 1
                aggregator_edges = torch.tensor(
                    [(node, aggregator_node_index) for node in range(0, aggregator_node_index)]
                )
                edge_indices = torch.cat((edge_indices, aggregator_edges), dim=0)

            edge_index = edge_indices.t().contiguous()

            G = create_networkx_graph(num_nodes, edge_indices)

            node_features = get_node_features(
                graph_set=graph_set,
                node_attrs=node_attrs,
                graph_idx=graph_idx,
                add_aggregator_nodes=add_aggregator_nodes,
                artificial_node_features=artificial_node_features,
            )
            assert node_features.size(0) == num_nodes

            if "num_cycles" in feature_params["features_to_consider"]:
                num_cycles = get_num_cycles_from_nx(
                    G, max_considered_cycle_len=feature_params["max_considered_cycle_len"]
                )
                node_features = torch.cat((node_features, num_cycles.t()), dim=1)

            if "pos_enc" in feature_params["features_to_consider"]:
                pos_enc = get_positional_encoding_from_nx(G, num_features=feature_params["num_pos_encs"])
                node_features = torch.cat((node_features, pos_enc), dim=1)

            data = Data(
                x=node_features,
                edge_index=edge_index,
                num_nodes=num_nodes,
                y=torch.tensor(cls, dtype=torch.long),
            )

            data_list.append(data)

    return data_list


def create_networkx_graph(num_nodes, edge_indices):
    G = nx.Graph()
    G.add_nodes_from(range(num_nodes))
    for edge in edge_indices:
        u, v = edge[0].item(), edge[1].item()
        G.add_edge(u, v)
        G.add_edge(v, u)

    return G


def get_node_features(graph_set, node_attrs, graph_idx, add_aggregator_nodes, artificial_node_features):
    node_features = []

    for node in graph_set["graph2nodes"][graph_idx]:
        attr = torch.tensor(node_attrs[node], dtype=torch.float)
        if len(attr.size()) == 0:
            attr = attr.unsqueeze(0)
        node_features.append(attr)

    if add_aggregator_nodes:
        if artificial_node_features == "ones":
            aggregator_features = torch.ones_like(node_features[0])
        elif artificial_node_features == "zeros":
            aggregator_features = torch.zeros_like(node_features[0])
        elif artificial_node_features == "mean":
            aggregator_features = torch.mean(torch.cat(node_features, dim=0), dim=0).unsqueeze(0)
        else:
            raise NotImplementedError(f"Node features {artificial_node_features} not implemented")
        node_features.append(aggregator_features)

    return torch.stack(node_features)


def load_pickle(file_name):
    with open(file_name, "rb") as f:
        data = pickle.load(f)
        return data


def map_classes_to_labels(graph_list: List[nx.Graph], class_to_label_dict: Dict[str, int]):
    for graph in graph_list:
        graph.graph["class"] = class_to_label_dict[graph.graph["class"]]


def load_csv_data(data_dir: str, dataset_name: str, feature_params: Dict) -> List[Data]:
    with open(os.path.join(data_dir, f"{dataset_name}.tsv"), "r") as f:
        # remove header and last newline
        dataset = f.read().split("\n")[1:-1]
        # remove empty lines, if any
        dataset = [x for x in dataset if len(x) > 0]

    data_list = []
    for line in dataset:
        line = re.sub(r"\".*\"", "", line)  # Replace ".*" strings. (??)
        line = line.split("\t")

        # last column in the csv file corresponds to the SMILES format
        smiles = line[-1]

        # first 12 columns of the csv file correspond to the properties
        ys = line[slice(0, 12)]
        ys = ys if isinstance(ys, list) else [ys]

        ys = [float(y) if len(y) > 0 else float("NaN") for y in ys]
        y = torch.tensor(ys, dtype=torch.float).view(1, -1)

        data = from_smiles(smiles)

        G = create_networkx_graph(data.num_nodes, data.edge_index.t())

        node_features = deepcopy(data.x).float()
        if "num_cycles" in feature_params["features_to_consider"]:
            num_cycles = get_num_cycles_from_nx(G, max_considered_cycle_len=feature_params["max_considered_cycle_len"])
            node_features = torch.cat((node_features, num_cycles.t()), dim=1)

        if "pos_enc" in feature_params["features_to_consider"]:
            pos_enc = get_positional_encoding_from_nx(G, num_features=feature_params["num_pos_encs"])
            node_features = torch.cat((node_features, pos_enc), dim=1)

        data = Data(
            x=node_features,
            edge_index=data.edge_index,
            num_nodes=data.num_nodes,
            y=y,
        )

        data_list.append(data)

    return data_list<|MERGE_RESOLUTION|>--- conflicted
+++ resolved
@@ -412,10 +412,8 @@
     for data_ind, data in enumerate(data_list):
 
         graph = to_networkx(data, to_undirected=True)
-<<<<<<< HEAD
-        graph.graph["class"] = data.y.item() if len(data.y.shape) == 1 else data.y.tolist()
-=======
-
+
+        # TODO: FIXME this should only be done for graph kernels
         attrs = {
             node_idx: tuple(node_attrs.tolist()) if len(node_attrs.tolist()) > 1 else node_attrs.item()
             for node_idx, node_attrs in enumerate(data.x)
@@ -429,8 +427,7 @@
         nx.set_node_attributes(graph, ones, "ones")
         nx.set_node_attributes(graph, zeros, "zeros")
 
-        graph.graph["class"] = data.y.item()
->>>>>>> 77fb7e1d
+        graph.graph["class"] = data.y.item() if len(data.y.shape) == 1 else data.y.tolist()
         graph.graph["dataset_index"] = data_ind
         graph_list.append(graph)
 
