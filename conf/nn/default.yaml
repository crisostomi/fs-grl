--- conflicted
+++ resolved
@@ -9,26 +9,18 @@
 #   - NEVER use both on TRIANGLES, as tags are the same as degree, other datasets must still be tried
 
 defaults:
-<<<<<<< HEAD
-  - model/gnn_embedding_triplet
-=======
   - _self_
   - model: gnn_embedding_cosine
-  - data: triangles
->>>>>>> 3e65fe95
+  - data: enzymes
 
 data:
   _target_: fs_grl.data.datamodule.GraphMetaDataModule
 
-<<<<<<< HEAD
-  dataset_name: TRIANGLES # TRIANGLES, Letter_high, ENZYMES, Reddit, R52, COIL-DEL
-=======
   dataset_name: ???
->>>>>>> 3e65fe95
   feature_params:
     features_to_consider:
       - degree
-#      - num_cycles
+      - num_cycles
     max_considered_cycle_len: 3
 
   data_dir: ${oc.env:PROJECT_ROOT}/data/${nn.data.dataset_name}
@@ -36,7 +28,7 @@
   prototypes_path: ${nn.data.data_dir}/prototypes.pt
   best_model_path: ${nn.data.data_dir}/best_model.ckpt.zip
   curriculum_learning: false
-  max_difficult_step: 2000
+  max_difficult_step: 10000
 
   train_episode_hparams:
     _target_: fs_grl.data.episode.EpisodeHParams
