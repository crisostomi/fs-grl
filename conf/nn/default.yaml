--- conflicted
+++ resolved
@@ -7,11 +7,7 @@
 defaults:
   - _self_
   - model: gnn_embedding_cosine
-<<<<<<< HEAD
-  - data: enzymes
-=======
   - data: r52
->>>>>>> a1506a8b
 
 data:
   _target_: fs_grl.data.datamodule.GraphMetaDataModule
@@ -20,11 +16,7 @@
   feature_params:
     features_to_consider:
       - degree
-<<<<<<< HEAD
-      - tag
-=======
       - tags
->>>>>>> a1506a8b
 #      - num_cycles
     max_considered_cycle_len: 4
 
